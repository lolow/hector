--- conflicted
+++ resolved
@@ -46,8 +46,6 @@
     
 	// Inform core what data we can provide
     core->registerCapability( D_EMISSIONS_BC, getComponentName() );
-    // Inform core what data we can accept
-    core->registerInput(D_EMISSIONS_BC, getComponentName());
 }
 
 //------------------------------------------------------------------------------
@@ -83,14 +81,10 @@
     try {
         if( varName ==  D_EMISSIONS_BC  ) {
             H_ASSERT( data.date != Core::undefinedIndex(), "date required" );
-<<<<<<< HEAD
             if(data.isVal)
                 BC_emissions.set(data.date, data.value_unitval);
             else
-                BC_emissions.set( data.date, unitval::parse_unitval( data.value_str, data.units_str, U_KG ) );
-=======
-            BC_emissions.set( data.date, unitval::parse_unitval( data.value_str, data.units_str, U_TG ) );
->>>>>>> 7527cb7d
+            	BC_emissions.set( data.date, unitval::parse_unitval( data.value_str, data.units_str, U_TG ) );
         } else {
             H_THROW( "Unknown variable name while parsing " + getComponentName() + ": "
                     + varName );
