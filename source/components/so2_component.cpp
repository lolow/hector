/*
 *  so2_component.cpp
 *  hector
 *
 *  Created by Corinne on 5/6/2013
 *
 */

#include "components/so2_component.hpp"
#include "core/core.hpp"
#include "h_util.hpp"
#include "visitors/avisitor.hpp"

namespace Hector {
  
using namespace std;

//------------------------------------------------------------------------------
/*! \brief Constructor
 */
SulfurComponent::SulfurComponent() {
    SO2_emissions.allowInterp( true );
	SV.allowInterp( true );
    SO2_emissions.name = SULFUR_COMPONENT_NAME;
	SV.name = SULFUR_COMPONENT_NAME;
}

//------------------------------------------------------------------------------
/*! \brief Destructor
 */
SulfurComponent::~SulfurComponent() {
}

//------------------------------------------------------------------------------
// documentation is inherited
string SulfurComponent::getComponentName() const {
    const string name = SULFUR_COMPONENT_NAME;
    
    return name;
}

//------------------------------------------------------------------------------
// documentation is inherited
void SulfurComponent::init( Core* coreptr ) {
    logger.open( getComponentName(), false, Logger::DEBUG );
    H_LOG( logger, Logger::DEBUG ) << "hello " << getComponentName() << std::endl;
    core = coreptr;

    // Inform core what data we can provide
    core->registerCapability( D_NATURAL_SO2, getComponentName() );
    core->registerCapability( D_2000_SO2, getComponentName() );
    core->registerCapability( D_EMISSIONS_SO2, getComponentName() );
    core->registerCapability( D_VOLCANIC_SO2, getComponentName() );
    // accept anthro emissions and volcanic emissions as inputs
    core->registerInput(D_EMISSIONS_SO2, getComponentName());
    core->registerInput(D_VOLCANIC_SO2, getComponentName());
}

//------------------------------------------------------------------------------
// documentation is inherited
unitval SulfurComponent::sendMessage( const std::string& message,
                                     const std::string& datum,
                                     const message_data info ) throw ( h_exception )
{
    unitval returnval;
    
    if( message==M_GETDATA ) {          //! Caller is requesting data
        return getData( datum, info.date );
        
    } else if( message==M_SETDATA ) {   //! Caller is requesting to set data
        //TODO: change core so that parsing is routed through sendMessage
        //TODO: make setData private
        setData(datum, info);
        
    } else {                        //! We don't handle any other messages
        H_THROW( "Caller sent unknown message: "+message );
    }
    
    return returnval;
}

//------------------------------------------------------------------------------
// documentation is inherited
void SulfurComponent::setData( const string& varName,
                               const message_data& data ) throw ( h_exception )
{
    H_LOG( logger, Logger::DEBUG ) << "Setting " << varName << "[" << data.date << "]=" << data.value_str << std::endl;
    
    try {
        if( varName ==  D_EMISSIONS_SO2 ) {
            H_ASSERT( data.date != Core::undefinedIndex(), "date required" );
<<<<<<< HEAD
            if(data.isVal)
                SO2_emissions.set(data.date, data.value_unitval);
            else
                SO2_emissions.set( data.date, unitval::parse_unitval( data.value_str, data.units_str, U_GG ) );
        }
        else if( varName ==  D_PREINDUSTRIAL_SO2  ) {
=======
            SO2_emissions.set( data.date, unitval::parse_unitval( data.value_str, data.units_str, U_TG ) );
        }
		else if( varName ==  D_2000_SO2  ) {
>>>>>>> 7527cb7d
            H_ASSERT( data.date == Core::undefinedIndex() , "date not allowed" );
            S0 = unitval::parse_unitval( data.value_str, data.units_str, U_TG );
        }
<<<<<<< HEAD
        else if( varName ==  D_ATMOSPHERIC_SO2  ) {
=======
		else if( varName ==  D_NATURAL_SO2  ) {
>>>>>>> 7527cb7d
            H_ASSERT( data.date == Core::undefinedIndex() , "date not allowed" );
            SN = unitval::parse_unitval( data.value_str, data.units_str, U_TG );
        }
        else if( varName ==  D_VOLCANIC_SO2  ) {
            H_ASSERT( data.date != Core::undefinedIndex(), "date required" );
            if(data.isVal)
                SV.set(data.date, data.value_unitval);
            else
                SV.set( data.date, unitval::parse_unitval( data.value_str, data.units_str, U_W_M2 ) );
        }
        else {
            H_THROW( "Unknown variable name while parsing " + getComponentName() + ": "
                     + varName );
        }
    } catch( h_exception& parseException ) {
        H_RETHROW( parseException, "Could not parse var: "+varName );
    }
}

//------------------------------------------------------------------------------
// documentation is inherited
void SulfurComponent::prepareToRun() throw ( h_exception ) {
    
    H_LOG( logger, Logger::DEBUG ) << "prepareToRun " << std::endl;
	oldDate = core->getStartDate();
}

//------------------------------------------------------------------------------
// documentation is inherited
void SulfurComponent::run( const double runToDate ) throw ( h_exception ) {
	H_ASSERT( !core->inSpinup() && runToDate-oldDate == 1, "timestep must equal 1" );
    oldDate = runToDate;
}

//------------------------------------------------------------------------------
// documentation is inherited
unitval SulfurComponent::getData( const std::string& varName,
                                 const double date ) throw ( h_exception ) {
    
    unitval returnval;
    
    if( varName == D_EMISSIONS_SO2 ) {
        H_ASSERT( date != Core::undefinedIndex(), "Date required for SO2 emissions" );
        returnval = SO2_emissions.get( date );
    }
	else if( varName == D_2000_SO2 ) {
        H_ASSERT( date == Core::undefinedIndex(), "Date not supported for SO2 in 2000" );
        returnval = S0;
    }
	else if( varName == D_NATURAL_SO2 ) {
        H_ASSERT( date == Core::undefinedIndex(), "Date not supported for natural SO2" );
        returnval = SN;
    }
	else if( varName == D_VOLCANIC_SO2 ) {
        H_ASSERT( date != Core::undefinedIndex(), "Date required for volcanic SO2" );
        if( SV.size() ) returnval = SV.get( date );
           else returnval = unitval( 0.0, U_W_M2 );
    }
	else {
        H_THROW( "Caller is requesting unknown variable: " + varName );
    }
    
    return returnval;
}

//------------------------------------------------------------------------------
// documentation is inherited
void SulfurComponent::shutDown() {
	H_LOG( logger, Logger::DEBUG ) << "goodbye " << getComponentName() << std::endl;
    logger.close();
}

//------------------------------------------------------------------------------
// documentation is inherited
void SulfurComponent::accept( AVisitor* visitor ) {
    visitor->visit( this );
}

}
<|MERGE_RESOLUTION|>--- conflicted
+++ resolved
@@ -50,7 +50,7 @@
     core->registerCapability( D_NATURAL_SO2, getComponentName() );
     core->registerCapability( D_2000_SO2, getComponentName() );
     core->registerCapability( D_EMISSIONS_SO2, getComponentName() );
-    core->registerCapability( D_VOLCANIC_SO2, getComponentName() );
+	core->registerCapability( D_VOLCANIC_SO2, getComponentName() );
     // accept anthro emissions and volcanic emissions as inputs
     core->registerInput(D_EMISSIONS_SO2, getComponentName());
     core->registerInput(D_VOLCANIC_SO2, getComponentName());
@@ -68,6 +68,7 @@
         return getData( datum, info.date );
         
     } else if( message==M_SETDATA ) {   //! Caller is requesting to set data
+        //TODO: call setData below
         //TODO: change core so that parsing is routed through sendMessage
         //TODO: make setData private
         setData(datum, info);
@@ -89,39 +90,26 @@
     try {
         if( varName ==  D_EMISSIONS_SO2 ) {
             H_ASSERT( data.date != Core::undefinedIndex(), "date required" );
-<<<<<<< HEAD
             if(data.isVal)
                 SO2_emissions.set(data.date, data.value_unitval);
             else
-                SO2_emissions.set( data.date, unitval::parse_unitval( data.value_str, data.units_str, U_GG ) );
-        }
-        else if( varName ==  D_PREINDUSTRIAL_SO2  ) {
-=======
-            SO2_emissions.set( data.date, unitval::parse_unitval( data.value_str, data.units_str, U_TG ) );
+                SO2_emissions.set( data.date, unitval::parse_unitval( data.value_str, data.units_str, U_TG ) );
         }
 		else if( varName ==  D_2000_SO2  ) {
->>>>>>> 7527cb7d
             H_ASSERT( data.date == Core::undefinedIndex() , "date not allowed" );
             S0 = unitval::parse_unitval( data.value_str, data.units_str, U_TG );
         }
-<<<<<<< HEAD
-        else if( varName ==  D_ATMOSPHERIC_SO2  ) {
-=======
 		else if( varName ==  D_NATURAL_SO2  ) {
->>>>>>> 7527cb7d
             H_ASSERT( data.date == Core::undefinedIndex() , "date not allowed" );
             SN = unitval::parse_unitval( data.value_str, data.units_str, U_TG );
         }
-        else if( varName ==  D_VOLCANIC_SO2  ) {
+		else if( varName ==  D_VOLCANIC_SO2  ) {
             H_ASSERT( data.date != Core::undefinedIndex(), "date required" );
-            if(data.isVal)
-                SV.set(data.date, data.value_unitval);
-            else
-                SV.set( data.date, unitval::parse_unitval( data.value_str, data.units_str, U_W_M2 ) );
+            SV.set( data.date, unitval::parse_unitval( data.value_str, data.units_str, U_W_M2 ) );
         }
-        else {
+		else {
             H_THROW( "Unknown variable name while parsing " + getComponentName() + ": "
-                     + varName );
+                    + varName );
         }
     } catch( h_exception& parseException ) {
         H_RETHROW( parseException, "Could not parse var: "+varName );
