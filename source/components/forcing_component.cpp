/*
 *  forcing_component.cpp
 *  hector
 *
 *  Created by Ben on 02 March 2011.
 *
 */

#include <boost/lexical_cast.hpp>
#include <boost/array.hpp>
#include <math.h>

#include "components/forcing_component.hpp"
#include "components/halocarbon_component.hpp"
#include "core/core.hpp"
#include "core/dependency_finder.hpp"
#include "h_util.hpp"
#include "visitors/avisitor.hpp"

namespace Hector {
  
using namespace std;

//------------------------------------------------------------------------------
/*! \brief Constructor
 */
ForcingComponent::ForcingComponent() {
}

//------------------------------------------------------------------------------
/*! \brief Destructor
 */
ForcingComponent::~ForcingComponent() {
}

//------------------------------------------------------------------------------
// documentation is inherited
string ForcingComponent::getComponentName() const {
    const string name = FORCING_COMPONENT_NAME;
    return name;
}

//------------------------------------------------------------------------------
// documentation is inherited
void ForcingComponent::init( Core* coreptr ) {
    
    logger.open( getComponentName(), false, Logger::DEBUG );
    H_LOG( logger, Logger::DEBUG ) << "hello " << getComponentName() << std::endl;
    
    core = coreptr;
    
    baseyear = 0.0;
    
    Ftot_constrain.allowInterp( true );
    Ftot_constrain.name = D_RF_TOTAL;
    
    // Register the data we can provide
    core->registerCapability( D_RF_TOTAL, getComponentName() );
    core->registerCapability( D_RF_BASEYEAR, getComponentName() );
        core->registerCapability( D_RF_CO2, getComponentName());
        core->registerCapability( D_RF_CH4, getComponentName());
        core->registerCapability( D_RF_N2O, getComponentName());
        core->registerCapability( D_RF_H2O, getComponentName());
        core->registerCapability( D_RF_O3, getComponentName());
        core->registerCapability( D_RF_BC, getComponentName());
        core->registerCapability( D_RF_OC, getComponentName());
        core->registerCapability( D_RF_SO2d, getComponentName());
        core->registerCapability( D_RF_SO2i, getComponentName());
        core->registerCapability( D_RF_SO2, getComponentName());
        core->registerCapability( D_RF_VOL, getComponentName());
    
    // Register our dependencies

    core->registerDependency( D_ATMOSPHERIC_CH4, getComponentName() );
    core->registerDependency( D_ATMOSPHERIC_CO2, getComponentName() );
    core->registerDependency( D_ATMOSPHERIC_O3, getComponentName() );
    core->registerDependency( D_EMISSIONS_BC, getComponentName() );
    core->registerDependency( D_EMISSIONS_OC, getComponentName() );
        core->registerDependency( D_NATURAL_SO2, getComponentName() );
    core->registerDependency( D_ATMOSPHERIC_N2O, getComponentName() );
    
    core->registerDependency( D_RF_CF4, getComponentName() );
    core->registerDependency( D_RF_C2F6, getComponentName() );
	core->registerDependency( D_RF_HFC23, getComponentName() );
	core->registerDependency( D_RF_HFC32, getComponentName() );
	core->registerDependency( D_RF_HFC4310, getComponentName() );
	core->registerDependency( D_RF_HFC125, getComponentName() );
    core->registerDependency( D_RF_HFC134a, getComponentName() );
    core->registerDependency( D_RF_HFC143a, getComponentName() );
    core->registerDependency( D_RF_HFC227ea, getComponentName() );
    core->registerDependency( D_RF_HFC245fa, getComponentName() );
    core->registerDependency( D_RF_SF6, getComponentName() );
	core->registerDependency( D_RF_CFC11, getComponentName() );
	core->registerDependency( D_RF_CFC12, getComponentName() );
	core->registerDependency( D_RF_CFC113, getComponentName() );
	core->registerDependency( D_RF_CFC114, getComponentName() );
	core->registerDependency( D_RF_CFC115, getComponentName() );
	core->registerDependency( D_RF_CCl4, getComponentName() );
	core->registerDependency( D_RF_CH3CCl3, getComponentName() );
	core->registerDependency( D_RF_HCF22, getComponentName() );
	core->registerDependency( D_RF_HCF141b, getComponentName() );
	core->registerDependency( D_RF_HCF142b, getComponentName() );
	core->registerDependency( D_RF_halon1211, getComponentName() );
	core->registerDependency( D_RF_halon1301, getComponentName() );
	core->registerDependency( D_RF_halon2402, getComponentName() );
	core->registerDependency( D_RF_CH3Br, getComponentName() );
	core->registerDependency( D_RF_CH3Cl, getComponentName() );
    core->registerDependency( D_RF_T_ALBEDO, getComponentName() );
}

//------------------------------------------------------------------------------
// documentation is inherited
unitval ForcingComponent::sendMessage( const std::string& message,
                                      const std::string& datum,
                                      const message_data info ) throw ( h_exception )
{
    unitval returnval;
    
    if( message==M_GETDATA ) {          //! Caller is requesting data
        return getData( datum, info.date );
        
    } else if( message==M_SETDATA ) {   //! Caller is requesting to set data
        //TODO: call setData below
        //TODO: change core so that parsing is routed through sendMessage
        //TODO: make setData private
        
    } else {                        //! We don't handle any other messages
        H_THROW( "Caller sent unknown message: "+message );
    }
    
    return returnval;
}

//------------------------------------------------------------------------------
// documentation is inherited
void ForcingComponent::setData( const string& varName,
                                const message_data& data ) throw ( h_exception )
{
    
    using namespace boost;
    
    H_LOG( logger, Logger::DEBUG ) << "Setting " << varName << "[" << data.date << "]=" << data.value_str << std::endl;
    
    try {
        if( varName == D_RF_BASEYEAR ) {
            H_ASSERT( data.date == Core::undefinedIndex(), "date not allowed" );
            baseyear = lexical_cast<double>( data.value_str );
        } else if( varName == D_FTOT_CONSTRAIN ) {
            H_ASSERT( data.date != Core::undefinedIndex(), "date required" );
            Ftot_constrain.set( data.date, unitval::parse_unitval( data.value_str, data.units_str, U_W_M2 ) );
		} else {
            H_LOG( logger, Logger::DEBUG ) << "Unknown variable " << varName << std::endl;
            H_THROW( "Unknown variable name while parsing "+ getComponentName() + ": "
                    + varName );
        }
    } catch( bad_lexical_cast& castException ) {
        H_LOG( logger, Logger::DEBUG ) << "Could not convert " << varName << std::endl;
        H_THROW( "Could not convert var: "+varName+", value: " + data.value_str + ", exception: "
                +castException.what() );
    } catch( h_exception& parseException ) {
        H_RETHROW( parseException, "Could not parse var: "+varName );
    }
}

//------------------------------------------------------------------------------
// documentation is inherited
void ForcingComponent::prepareToRun() throw ( h_exception ) {
    
    H_LOG( logger, Logger::DEBUG ) << "prepareToRun " << std::endl;
    
    if( baseyear==0.0 )
        baseyear = core->getStartDate() + 1;        // default, if not supplied by user
    H_LOG( logger, Logger::DEBUG ) << "Base year for reporting is " << baseyear << std::endl;
	
    H_ASSERT( baseyear > core->getStartDate(), "Base year must be >= model start date" );
    
    if( Ftot_constrain.size() ) {
        Logger& glog = Logger::getGlobalLogger();
        H_LOG( glog, Logger::WARNING ) << "Total forcing will be overwritten by user-supplied values!" << std::endl;
    }
    
    baseyear_forcings.clear();
}

//------------------------------------------------------------------------------
// documentation is inherited
void ForcingComponent::run( const double runToDate ) throw ( h_exception ) {
    
    // Calculate instantaneous radiative forcing for any & all agents
    // As each is computed, push it into 'forcings' map for Ftot calculation
    H_LOG( logger, Logger::DEBUG ) << "-----------------------------" << std::endl;
    forcings.clear();
    currentYear = runToDate;
    
    if( runToDate < baseyear ) {
        H_LOG( logger, Logger::DEBUG ) << "not yet at baseyear" << std::endl;
    } else {
        // ---------- CO2 ----------
        // Instantaneous radiative forcings for CO2, CH4, and N2O from http://www.esrl.noaa.gov/gmd/aggi/
        // These are in turn from IPCC (2001)
        
        // This is identical to that of MAGICC; see Meinshausen et al. (2011)
        unitval Ca = core->sendMessage( M_GETDATA, D_ATMOSPHERIC_CO2 );
        if( runToDate==baseyear )
            C0 = Ca;
            forcings[D_RF_CO2 ].set( 5.35 * log( Ca/C0 ), U_W_M2 );
        
        // ---------- Terrestrial albedo ----------
        if( core->checkCapability( D_RF_T_ALBEDO ) ) {
            forcings[ D_RF_T_ALBEDO ] = core->sendMessage( M_GETDATA, D_RF_T_ALBEDO, message_data( runToDate ) );
        }
        
        // ---------- N2O and CH4 ----------
        // currently using concentrations.  Equations from Joos et al., 2001
        if( core->checkCapability( D_ATMOSPHERIC_CH4 ) && core->checkCapability( D_ATMOSPHERIC_N2O ) ) {
            
            #define f(M,N) 0.47 * log( 1 + 2.01 * 1e-5 * pow( M * N, 0.75 ) + 5.31 * 1e-15 * M * pow( M * N, 1.52 ) )
            double Ma = core->sendMessage( M_GETDATA, D_ATMOSPHERIC_CH4, message_data( runToDate ) ).value( U_PPBV_CH4 );
            double M0 = core->sendMessage( M_GETDATA, D_PREINDUSTRIAL_CH4 ).value( U_PPBV_CH4 );
            double Na = core->sendMessage( M_GETDATA, D_ATMOSPHERIC_N2O, message_data( runToDate ) ).value( U_PPBV_N2O );
            double N0 = core->sendMessage( M_GETDATA, D_PREINDUSTRIAL_N2O ).value( U_PPBV_N2O );
            
<<<<<<< HEAD
            double fch4 =  0.036 * ( sqrt( Ma ) - sqrt( M0 ) ) - ( f( Ma, N0 ) - f( M0, N0 ) );
=======
            // ---------- N2O and CH4 ----------
            // Equations from Joos et al., 2001
            if( core->checkCapability( D_ATMOSPHERIC_CH4 ) && core->checkCapability( D_ATMOSPHERIC_N2O ) ) {
                
#define f(M,N) 0.47 * log( 1 + 2.01 * 1e-5 * pow( M * N, 0.75 ) + 5.31 * 1e-15 * M * pow( M * N, 1.52 ) )
                double Ma = core->sendMessage( M_GETDATA, D_ATMOSPHERIC_CH4, message_data( runToDate ) ).value( U_PPBV_CH4 );
                double M0 = core->sendMessage( M_GETDATA, D_PREINDUSTRIAL_CH4 ).value( U_PPBV_CH4 );
                double Na = core->sendMessage( M_GETDATA, D_ATMOSPHERIC_N2O, message_data( runToDate ) ).value( U_PPBV_N2O );
                double N0 = core->sendMessage( M_GETDATA, D_PREINDUSTRIAL_N2O ).value( U_PPBV_N2O );
                
                double fch4 =  0.036 * ( sqrt( Ma ) - sqrt( M0 ) ) - ( f( Ma, N0 ) - f( M0, N0 ) );
>>>>>>> 987d1acf
                forcings[D_RF_CH4].set( fch4, U_W_M2 );
            
            double fn2o =  0.12 * ( sqrt( Na ) - sqrt( N0 ) ) - ( f( M0, Na ) - f( M0, N0 ) );
                forcings[D_RF_N2O].set( fn2o, U_W_M2 );
            
                // ---------- Stratospheric H2O from CH4 oxidation ----------
<<<<<<< HEAD
            //from Tanaka et al, 2007, but using Joos et al., 2001 value of 0.05
            const double fh2o = 0.05 * ( 0.036 * ( sqrt( Ma ) - sqrt( M0 ) ) );
=======
                // From Tanaka et al, 2007, but using Joos et al., 2001 value of 0.05
                const double fh2o = 0.05 * ( 0.036 * ( sqrt( Ma ) - sqrt( M0 ) ) );
>>>>>>> 987d1acf
                forcings[D_RF_H2O].set( fh2o, U_W_M2 );
        }
        
		// ---------- Troposheric Ozone ----------
        if( core->checkCapability( D_ATMOSPHERIC_O3 ) ) {
                //from Tanaka et al, 2007
                const double ozone = core->sendMessage( M_GETDATA, D_ATMOSPHERIC_O3, message_data( runToDate ) ).value( U_DU_O3 );
                const double fo3 = 0.042 * ozone;
                forcings[D_RF_O3].set( fo3, U_W_M2 );
        }
        
		// ---------- Halocarbons ----------
            // TODO: Would like to just 'know' all the halocarbon instances out there
        boost::array<string, 26> halos = {
          {
                D_RF_CF4,
                D_RF_C2F6,
                D_RF_HFC23,
                D_RF_HFC32,
                D_RF_HFC4310,
                D_RF_HFC125,
                D_RF_HFC134a,
                D_RF_HFC143a,
                D_RF_HFC227ea,
                D_RF_HFC245fa,
                D_RF_SF6,
                D_RF_CFC11,
                D_RF_CFC12,
                D_RF_CFC113,
                D_RF_CFC114,
                D_RF_CFC115,
                D_RF_CCl4,
                D_RF_CH3CCl3,
                D_RF_HCF22,
                D_RF_HCF141b,
                D_RF_HCF142b,
                D_RF_halon1211,
                D_RF_halon1301,
                D_RF_halon2402,
                D_RF_CH3Cl,
                D_RF_CH3Br
          }
        };
            
            // Halocarbons can be disabled individually via the input file, so we run through all possible ones
            forcings[ D_RF_halocarbons ].set( 0.0, U_W_M2 );
            for (unsigned hc=0; hc<halos.size(); ++hc) {
                if( core->checkCapability( halos[hc] ) ) {
        // Forcing values are actually computed by the halocarbon itself
                    forcings[ halos[hc] ] = core->sendMessage( M_GETDATA, halos[hc], message_data( runToDate ) );
                    forcings[ D_RF_halocarbons ] = forcings[ D_RF_halocarbons ] + forcings[ halos[hc] ];
                }
            }
        
        // ---------- Black carbon ----------
        if( core->checkCapability( D_EMISSIONS_BC ) ) {
                double fbc = 0.0743 * core->sendMessage( M_GETDATA, D_EMISSIONS_BC, message_data( runToDate ) ).value( U_TG );
                forcings[D_RF_BC].set( fbc, U_W_M2 );
                // includes both indirect and direct forcings from Bond et al 2013, Journal of Geophysical Research Atmo (table C1 - Central)
          }
        
        // ---------- Organic carbon ----------
        if( core->checkCapability( D_EMISSIONS_OC ) ) {
                double foc = -0.0128 * core->sendMessage( M_GETDATA, D_EMISSIONS_OC, message_data( runToDate ) ).value( U_TG );
                forcings[D_RF_OC].set( foc, U_W_M2 );
                // includes both indirect and direct forcings from Bond et al 2013, Journal of Geophysical Research Atmo (table C1 - Central).
                // The fossil fuel and biomass are weighted (-4.5) then added to the snow and clouds for a total of -12.8 (personal communication Steve Smith, PNNL)
          }
        
        // ---------- Sulphate Aerosols ----------
            if( core->checkCapability( D_NATURAL_SO2 ) && core->checkCapability( D_EMISSIONS_SO2 ) ) {
            
                unitval S0 = core->sendMessage( M_GETDATA, D_2000_SO2 );
                unitval SN = core->sendMessage( M_GETDATA, D_NATURAL_SO2 );
                
<<<<<<< HEAD
                // equations taken from Joos et al., 2001
                H_ASSERT( S0.value( U_GG_S ) >0, "S0 is 0" );
            unitval emission = core->sendMessage( M_GETDATA, D_EMISSIONS_SO2, message_data( runToDate ) );
                double fso2d = -0.35 * emission/S0; //-0.35
                forcings[D_RF_SO2d].set( fso2d, U_W_M2 );
            // includes only direct forcings from Forster etal 2007 (IPCC)
            
            // indirect aerosol effect via changes in cloud properties
                const double a = -0.6 * ( log( ( SN.value( U_GG_S ) + emission.value( U_GG_S ) ) / SN.value( U_GG_S ) ) ); // -.6
                const double b =  pow ( log ( ( SN.value( U_GG_S ) + S0.value( U_GG_S ) ) / SN.value( U_GG_S ) ), -1 );
                double fso2i = a * b;
                forcings[D_RF_SO2i].set( fso2i, U_W_M2 );
            //includes only indirect forcing
        }
        
        if( core->checkCapability( D_VOLCANIC_SO2 ) ) {
           // volcanic forcings
=======
                // Includes only direct forcings from Forster et al 2007 (IPCC)
                // Equations from Joos et al., 2001
                H_ASSERT( S0.value( U_TG ) >0, "S0 is 0" );
                unitval emission = core->sendMessage( M_GETDATA, D_EMISSIONS_SO2, message_data( runToDate ) );
                double fso2d = -0.35 * emission/S0;
                forcings[D_RF_SO2d].set( fso2d, U_W_M2 );
                
                // Indirect aerosol effect via changes in cloud properties
                const double a = -0.6 * ( log( ( SN.value( U_TG ) + emission.value( U_TG ) ) / SN.value( U_TG ) ) ); // -.6
                const double b =  pow ( log ( ( SN.value( U_TG ) + S0.value( U_TG ) ) / SN.value( U_TG ) ), -1 );
                double fso2i = a * b;
                forcings[D_RF_SO2i].set( fso2i, U_W_M2 );
            }
            
            if( core->checkCapability( D_VOLCANIC_SO2 ) ) {
                // Volcanic forcings
>>>>>>> 987d1acf
                forcings[D_RF_VOL] = core->sendMessage( M_GETDATA, D_VOLCANIC_SO2, message_data( runToDate ) );
        }
        
        // ---------- Total ----------
        unitval Ftot( 0.0, U_W_M2 );  // W/m2
        for( forcingsIterator it = forcings.begin(); it != forcings.end(); ++it ) {
            Ftot = Ftot + ( *it ).second;
            H_LOG( logger, Logger::DEBUG ) << "forcing " << ( *it).first << " in " << runToDate << " is " << ( *it ).second << std::endl;
        }
        
        // If the user has supplied total forcing data, use that
            if( Ftot_constrain.size() && runToDate <= Ftot_constrain.lastdate() ) {
            H_LOG( logger, Logger::WARNING ) << "** Overwriting total forcing with user-supplied value" << std::endl;
            forcings[ D_RF_TOTAL ] = Ftot_constrain.get( runToDate );
        } else {
            forcings[ D_RF_TOTAL ] = Ftot;
        }
        H_LOG( logger, Logger::DEBUG ) << "forcing total is " << forcings[ D_RF_TOTAL ] << std::endl;
        
        //---------- Change to relative forcing ----------
        // At this point, we've computed all absolute forcings. If base year, save those values
        if( runToDate==baseyear ) {
            H_LOG( logger, Logger::DEBUG ) << "** At base year! Storing current forcing values" << std::endl;
            baseyear_forcings = forcings;
        }
        
        // Subtract base year forcing values from forcings, i.e. make them relative to base year
        for( forcingsIterator it = forcings.begin(); it != forcings.end(); ++it ) {
            forcings[ ( *it ).first ] = ( *it ).second - baseyear_forcings[ ( *it ).first ];
        }
        
     }
}

//------------------------------------------------------------------------------
// documentation is inherited
unitval ForcingComponent::getData( const std::string& varName,
                                  const double date ) throw ( h_exception ) {
    
    
    unitval returnval;
    
    H_ASSERT( date == Core::undefinedIndex(), "Date not allowed for forcing data" );
    
    if ( forcings.find( varName ) == forcings.end() && baseyear > currentYear ) {
        // No forcing exists. This probably means we haven't yet reached baseyear,
        // so create an entry of 0.0 to return below.
        forcings[ varName ].set( 0.0, U_W_M2 );
    }
    
    if( varName == D_RF_BASEYEAR ) {
        returnval.set( baseyear, U_UNITLESS );
        }
        else if (varName == D_RF_SO2) // total SO2 forcing
            returnval = forcings[D_RF_SO2d] + forcings[D_RF_SO2i];
        else if ( forcings.find( varName ) != forcings.end() ) {  // from the forcing map
            returnval = forcings[ varName ]; 
        }
        else {
        H_THROW( "Caller is requesting unknown variable: " + varName );
    }
    
    return returnval;
}

//------------------------------------------------------------------------------
// documentation is inherited
void ForcingComponent::shutDown() {
	H_LOG( logger, Logger::DEBUG ) << "goodbye " << getComponentName() << std::endl;
    logger.close();
}

//------------------------------------------------------------------------------
// documentation is inherited
void ForcingComponent::accept( AVisitor* visitor ) {
    visitor->visit( this );
}

}<|MERGE_RESOLUTION|>--- conflicted
+++ resolved
@@ -57,17 +57,17 @@
     // Register the data we can provide
     core->registerCapability( D_RF_TOTAL, getComponentName() );
     core->registerCapability( D_RF_BASEYEAR, getComponentName() );
-        core->registerCapability( D_RF_CO2, getComponentName());
-        core->registerCapability( D_RF_CH4, getComponentName());
-        core->registerCapability( D_RF_N2O, getComponentName());
-        core->registerCapability( D_RF_H2O, getComponentName());
-        core->registerCapability( D_RF_O3, getComponentName());
-        core->registerCapability( D_RF_BC, getComponentName());
-        core->registerCapability( D_RF_OC, getComponentName());
-        core->registerCapability( D_RF_SO2d, getComponentName());
-        core->registerCapability( D_RF_SO2i, getComponentName());
-        core->registerCapability( D_RF_SO2, getComponentName());
-        core->registerCapability( D_RF_VOL, getComponentName());
+    core->registerCapability( D_RF_CO2, getComponentName());
+    core->registerCapability( D_RF_CH4, getComponentName());
+    core->registerCapability( D_RF_N2O, getComponentName());
+    core->registerCapability( D_RF_H2O, getComponentName());
+    core->registerCapability( D_RF_O3, getComponentName());
+    core->registerCapability( D_RF_BC, getComponentName());
+    core->registerCapability( D_RF_OC, getComponentName());
+    core->registerCapability( D_RF_SO2d, getComponentName());
+    core->registerCapability( D_RF_SO2i, getComponentName());
+    core->registerCapability( D_RF_SO2, getComponentName());
+    core->registerCapability( D_RF_VOL, getComponentName());
     
     // Register our dependencies
 
@@ -76,38 +76,38 @@
     core->registerDependency( D_ATMOSPHERIC_O3, getComponentName() );
     core->registerDependency( D_EMISSIONS_BC, getComponentName() );
     core->registerDependency( D_EMISSIONS_OC, getComponentName() );
-        core->registerDependency( D_NATURAL_SO2, getComponentName() );
+    core->registerDependency( D_NATURAL_SO2, getComponentName() );
     core->registerDependency( D_ATMOSPHERIC_N2O, getComponentName() );
     
     core->registerDependency( D_RF_CF4, getComponentName() );
     core->registerDependency( D_RF_C2F6, getComponentName() );
-	core->registerDependency( D_RF_HFC23, getComponentName() );
-	core->registerDependency( D_RF_HFC32, getComponentName() );
-	core->registerDependency( D_RF_HFC4310, getComponentName() );
-	core->registerDependency( D_RF_HFC125, getComponentName() );
+    core->registerDependency( D_RF_HFC23, getComponentName() );
+    core->registerDependency( D_RF_HFC32, getComponentName() );
+    core->registerDependency( D_RF_HFC4310, getComponentName() );
+    core->registerDependency( D_RF_HFC125, getComponentName() );
     core->registerDependency( D_RF_HFC134a, getComponentName() );
     core->registerDependency( D_RF_HFC143a, getComponentName() );
     core->registerDependency( D_RF_HFC227ea, getComponentName() );
     core->registerDependency( D_RF_HFC245fa, getComponentName() );
     core->registerDependency( D_RF_SF6, getComponentName() );
-	core->registerDependency( D_RF_CFC11, getComponentName() );
-	core->registerDependency( D_RF_CFC12, getComponentName() );
-	core->registerDependency( D_RF_CFC113, getComponentName() );
-	core->registerDependency( D_RF_CFC114, getComponentName() );
-	core->registerDependency( D_RF_CFC115, getComponentName() );
-	core->registerDependency( D_RF_CCl4, getComponentName() );
-	core->registerDependency( D_RF_CH3CCl3, getComponentName() );
-	core->registerDependency( D_RF_HCF22, getComponentName() );
-	core->registerDependency( D_RF_HCF141b, getComponentName() );
-	core->registerDependency( D_RF_HCF142b, getComponentName() );
-	core->registerDependency( D_RF_halon1211, getComponentName() );
-	core->registerDependency( D_RF_halon1301, getComponentName() );
-	core->registerDependency( D_RF_halon2402, getComponentName() );
-	core->registerDependency( D_RF_CH3Br, getComponentName() );
-	core->registerDependency( D_RF_CH3Cl, getComponentName() );
+    core->registerDependency( D_RF_CFC11, getComponentName() );
+    core->registerDependency( D_RF_CFC12, getComponentName() );
+    core->registerDependency( D_RF_CFC113, getComponentName() );
+    core->registerDependency( D_RF_CFC114, getComponentName() );
+    core->registerDependency( D_RF_CFC115, getComponentName() );
+    core->registerDependency( D_RF_CCl4, getComponentName() );
+    core->registerDependency( D_RF_CH3CCl3, getComponentName() );
+    core->registerDependency( D_RF_HCF22, getComponentName() );
+    core->registerDependency( D_RF_HCF141b, getComponentName() );
+    core->registerDependency( D_RF_HCF142b, getComponentName() );
+    core->registerDependency( D_RF_halon1211, getComponentName() );
+    core->registerDependency( D_RF_halon1301, getComponentName() );
+    core->registerDependency( D_RF_halon2402, getComponentName() );
+    core->registerDependency( D_RF_CH3Br, getComponentName() );
+    core->registerDependency( D_RF_CH3Cl, getComponentName() );
     core->registerDependency( D_RF_T_ALBEDO, getComponentName() );
 }
-
+    
 //------------------------------------------------------------------------------
 // documentation is inherited
 unitval ForcingComponent::sendMessage( const std::string& message,
@@ -148,7 +148,7 @@
         } else if( varName == D_FTOT_CONSTRAIN ) {
             H_ASSERT( data.date != Core::undefinedIndex(), "date required" );
             Ftot_constrain.set( data.date, unitval::parse_unitval( data.value_str, data.units_str, U_W_M2 ) );
-		} else {
+        } else {
             H_LOG( logger, Logger::DEBUG ) << "Unknown variable " << varName << std::endl;
             H_THROW( "Unknown variable name while parsing "+ getComponentName() + ": "
                     + varName );
@@ -161,7 +161,7 @@
         H_RETHROW( parseException, "Could not parse var: "+varName );
     }
 }
-
+    
 //------------------------------------------------------------------------------
 // documentation is inherited
 void ForcingComponent::prepareToRun() throw ( h_exception ) {
@@ -171,7 +171,7 @@
     if( baseyear==0.0 )
         baseyear = core->getStartDate() + 1;        // default, if not supplied by user
     H_LOG( logger, Logger::DEBUG ) << "Base year for reporting is " << baseyear << std::endl;
-	
+    
     H_ASSERT( baseyear > core->getStartDate(), "Base year must be >= model start date" );
     
     if( Ftot_constrain.size() ) {
@@ -181,7 +181,7 @@
     
     baseyear_forcings.clear();
 }
-
+    
 //------------------------------------------------------------------------------
 // documentation is inherited
 void ForcingComponent::run( const double runToDate ) throw ( h_exception ) {
@@ -203,7 +203,7 @@
         unitval Ca = core->sendMessage( M_GETDATA, D_ATMOSPHERIC_CO2 );
         if( runToDate==baseyear )
             C0 = Ca;
-            forcings[D_RF_CO2 ].set( 5.35 * log( Ca/C0 ), U_W_M2 );
+        forcings[D_RF_CO2 ].set( 5.35 * log( Ca/C0 ), U_W_M2 );
         
         // ---------- Terrestrial albedo ----------
         if( core->checkCapability( D_RF_T_ALBEDO ) ) {
@@ -211,58 +211,39 @@
         }
         
         // ---------- N2O and CH4 ----------
-        // currently using concentrations.  Equations from Joos et al., 2001
+        // Equations from Joos et al., 2001
         if( core->checkCapability( D_ATMOSPHERIC_CH4 ) && core->checkCapability( D_ATMOSPHERIC_N2O ) ) {
             
-            #define f(M,N) 0.47 * log( 1 + 2.01 * 1e-5 * pow( M * N, 0.75 ) + 5.31 * 1e-15 * M * pow( M * N, 1.52 ) )
+#define f(M,N) 0.47 * log( 1 + 2.01 * 1e-5 * pow( M * N, 0.75 ) + 5.31 * 1e-15 * M * pow( M * N, 1.52 ) )
             double Ma = core->sendMessage( M_GETDATA, D_ATMOSPHERIC_CH4, message_data( runToDate ) ).value( U_PPBV_CH4 );
             double M0 = core->sendMessage( M_GETDATA, D_PREINDUSTRIAL_CH4 ).value( U_PPBV_CH4 );
             double Na = core->sendMessage( M_GETDATA, D_ATMOSPHERIC_N2O, message_data( runToDate ) ).value( U_PPBV_N2O );
             double N0 = core->sendMessage( M_GETDATA, D_PREINDUSTRIAL_N2O ).value( U_PPBV_N2O );
             
-<<<<<<< HEAD
             double fch4 =  0.036 * ( sqrt( Ma ) - sqrt( M0 ) ) - ( f( Ma, N0 ) - f( M0, N0 ) );
-=======
-            // ---------- N2O and CH4 ----------
-            // Equations from Joos et al., 2001
-            if( core->checkCapability( D_ATMOSPHERIC_CH4 ) && core->checkCapability( D_ATMOSPHERIC_N2O ) ) {
-                
-#define f(M,N) 0.47 * log( 1 + 2.01 * 1e-5 * pow( M * N, 0.75 ) + 5.31 * 1e-15 * M * pow( M * N, 1.52 ) )
-                double Ma = core->sendMessage( M_GETDATA, D_ATMOSPHERIC_CH4, message_data( runToDate ) ).value( U_PPBV_CH4 );
-                double M0 = core->sendMessage( M_GETDATA, D_PREINDUSTRIAL_CH4 ).value( U_PPBV_CH4 );
-                double Na = core->sendMessage( M_GETDATA, D_ATMOSPHERIC_N2O, message_data( runToDate ) ).value( U_PPBV_N2O );
-                double N0 = core->sendMessage( M_GETDATA, D_PREINDUSTRIAL_N2O ).value( U_PPBV_N2O );
-                
-                double fch4 =  0.036 * ( sqrt( Ma ) - sqrt( M0 ) ) - ( f( Ma, N0 ) - f( M0, N0 ) );
->>>>>>> 987d1acf
-                forcings[D_RF_CH4].set( fch4, U_W_M2 );
+            forcings[D_RF_CH4].set( fch4, U_W_M2 );
             
             double fn2o =  0.12 * ( sqrt( Na ) - sqrt( N0 ) ) - ( f( M0, Na ) - f( M0, N0 ) );
-                forcings[D_RF_N2O].set( fn2o, U_W_M2 );
-            
-                // ---------- Stratospheric H2O from CH4 oxidation ----------
-<<<<<<< HEAD
-            //from Tanaka et al, 2007, but using Joos et al., 2001 value of 0.05
+            forcings[D_RF_N2O].set( fn2o, U_W_M2 );
+            
+            // ---------- Stratospheric H2O from CH4 oxidation ----------
+            // From Tanaka et al, 2007, but using Joos et al., 2001 value of 0.05
             const double fh2o = 0.05 * ( 0.036 * ( sqrt( Ma ) - sqrt( M0 ) ) );
-=======
-                // From Tanaka et al, 2007, but using Joos et al., 2001 value of 0.05
-                const double fh2o = 0.05 * ( 0.036 * ( sqrt( Ma ) - sqrt( M0 ) ) );
->>>>>>> 987d1acf
-                forcings[D_RF_H2O].set( fh2o, U_W_M2 );
-        }
-        
-		// ---------- Troposheric Ozone ----------
+            forcings[D_RF_H2O].set( fh2o, U_W_M2 );
+        }
+        
+        // ---------- Troposheric Ozone ----------
         if( core->checkCapability( D_ATMOSPHERIC_O3 ) ) {
-                //from Tanaka et al, 2007
-                const double ozone = core->sendMessage( M_GETDATA, D_ATMOSPHERIC_O3, message_data( runToDate ) ).value( U_DU_O3 );
-                const double fo3 = 0.042 * ozone;
-                forcings[D_RF_O3].set( fo3, U_W_M2 );
-        }
-        
-		// ---------- Halocarbons ----------
-            // TODO: Would like to just 'know' all the halocarbon instances out there
+            //from Tanaka et al, 2007
+            const double ozone = core->sendMessage( M_GETDATA, D_ATMOSPHERIC_O3, message_data( runToDate ) ).value( U_DU_O3 );
+            const double fo3 = 0.042 * ozone;
+            forcings[D_RF_O3].set( fo3, U_W_M2 );
+        }
+        
+        // ---------- Halocarbons ----------
+        // TODO: Would like to just 'know' all the halocarbon instances out there
         boost::array<string, 26> halos = {
-          {
+            {
                 D_RF_CF4,
                 D_RF_C2F6,
                 D_RF_HFC23,
@@ -289,77 +270,58 @@
                 D_RF_halon2402,
                 D_RF_CH3Cl,
                 D_RF_CH3Br
-          }
+            }
         };
-            
-            // Halocarbons can be disabled individually via the input file, so we run through all possible ones
-            forcings[ D_RF_halocarbons ].set( 0.0, U_W_M2 );
-            for (unsigned hc=0; hc<halos.size(); ++hc) {
-                if( core->checkCapability( halos[hc] ) ) {
-        // Forcing values are actually computed by the halocarbon itself
-                    forcings[ halos[hc] ] = core->sendMessage( M_GETDATA, halos[hc], message_data( runToDate ) );
-                    forcings[ D_RF_halocarbons ] = forcings[ D_RF_halocarbons ] + forcings[ halos[hc] ];
-                }
+        
+        // Halocarbons can be disabled individually via the input file, so we run through all possible ones
+        forcings[ D_RF_halocarbons ].set( 0.0, U_W_M2 );
+        for (unsigned hc=0; hc<halos.size(); ++hc) {
+            if( core->checkCapability( halos[hc] ) ) {
+                // Forcing values are actually computed by the halocarbon itself
+                forcings[ halos[hc] ] = core->sendMessage( M_GETDATA, halos[hc], message_data( runToDate ) );
+                forcings[ D_RF_halocarbons ] = forcings[ D_RF_halocarbons ] + forcings[ halos[hc] ];
             }
+        }
         
         // ---------- Black carbon ----------
         if( core->checkCapability( D_EMISSIONS_BC ) ) {
-                double fbc = 0.0743 * core->sendMessage( M_GETDATA, D_EMISSIONS_BC, message_data( runToDate ) ).value( U_TG );
-                forcings[D_RF_BC].set( fbc, U_W_M2 );
-                // includes both indirect and direct forcings from Bond et al 2013, Journal of Geophysical Research Atmo (table C1 - Central)
-          }
+            double fbc = 0.0743 * core->sendMessage( M_GETDATA, D_EMISSIONS_BC, message_data( runToDate ) ).value( U_TG );
+            forcings[D_RF_BC].set( fbc, U_W_M2 );
+            // includes both indirect and direct forcings from Bond et al 2013, Journal of Geophysical Research Atmo (table C1 - Central)
+        }
         
         // ---------- Organic carbon ----------
         if( core->checkCapability( D_EMISSIONS_OC ) ) {
-                double foc = -0.0128 * core->sendMessage( M_GETDATA, D_EMISSIONS_OC, message_data( runToDate ) ).value( U_TG );
-                forcings[D_RF_OC].set( foc, U_W_M2 );
-                // includes both indirect and direct forcings from Bond et al 2013, Journal of Geophysical Research Atmo (table C1 - Central).
-                // The fossil fuel and biomass are weighted (-4.5) then added to the snow and clouds for a total of -12.8 (personal communication Steve Smith, PNNL)
-          }
+            double foc = -0.0128 * core->sendMessage( M_GETDATA, D_EMISSIONS_OC, message_data( runToDate ) ).value( U_TG );
+            forcings[D_RF_OC].set( foc, U_W_M2 );
+            // includes both indirect and direct forcings from Bond et al 2013, Journal of Geophysical Research Atmo (table C1 - Central).
+            // The fossil fuel and biomass are weighted (-4.5) then added to the snow and clouds for a total of -12.8 (personal communication Steve Smith, PNNL)
+        }
         
         // ---------- Sulphate Aerosols ----------
-            if( core->checkCapability( D_NATURAL_SO2 ) && core->checkCapability( D_EMISSIONS_SO2 ) ) {
-            
-                unitval S0 = core->sendMessage( M_GETDATA, D_2000_SO2 );
-                unitval SN = core->sendMessage( M_GETDATA, D_NATURAL_SO2 );
-                
-<<<<<<< HEAD
-                // equations taken from Joos et al., 2001
-                H_ASSERT( S0.value( U_GG_S ) >0, "S0 is 0" );
+        if( core->checkCapability( D_NATURAL_SO2 ) && core->checkCapability( D_EMISSIONS_SO2 ) ) {
+            
+            unitval S0 = core->sendMessage( M_GETDATA, D_2000_SO2 );
+            unitval SN = core->sendMessage( M_GETDATA, D_NATURAL_SO2 );
+            
+            // Includes only direct forcings from Forster et al 2007 (IPCC)
+            // Equations from Joos et al., 2001
+            H_ASSERT( S0.value( U_GG_S ) >0, "S0 is 0" );
             unitval emission = core->sendMessage( M_GETDATA, D_EMISSIONS_SO2, message_data( runToDate ) );
-                double fso2d = -0.35 * emission/S0; //-0.35
-                forcings[D_RF_SO2d].set( fso2d, U_W_M2 );
+            double fso2d = -0.35 * emission/S0;
+            forcings[D_RF_SO2d].set( fso2d, U_W_M2 );
             // includes only direct forcings from Forster etal 2007 (IPCC)
             
-            // indirect aerosol effect via changes in cloud properties
-                const double a = -0.6 * ( log( ( SN.value( U_GG_S ) + emission.value( U_GG_S ) ) / SN.value( U_GG_S ) ) ); // -.6
-                const double b =  pow ( log ( ( SN.value( U_GG_S ) + S0.value( U_GG_S ) ) / SN.value( U_GG_S ) ), -1 );
-                double fso2i = a * b;
-                forcings[D_RF_SO2i].set( fso2i, U_W_M2 );
-            //includes only indirect forcing
+            // Indirect aerosol effect via changes in cloud properties
+            const double a = -0.6 * ( log( ( SN.value( U_GG_S ) + emission.value( U_GG_S ) ) / SN.value( U_GG_S ) ) ); // -.6
+            const double b =  pow ( log ( ( SN.value( U_GG_S ) + S0.value( U_GG_S ) ) / SN.value( U_GG_S ) ), -1 );
+            double fso2i = a * b;
+            forcings[D_RF_SO2i].set( fso2i, U_W_M2 );
         }
         
         if( core->checkCapability( D_VOLCANIC_SO2 ) ) {
-           // volcanic forcings
-=======
-                // Includes only direct forcings from Forster et al 2007 (IPCC)
-                // Equations from Joos et al., 2001
-                H_ASSERT( S0.value( U_TG ) >0, "S0 is 0" );
-                unitval emission = core->sendMessage( M_GETDATA, D_EMISSIONS_SO2, message_data( runToDate ) );
-                double fso2d = -0.35 * emission/S0;
-                forcings[D_RF_SO2d].set( fso2d, U_W_M2 );
-                
-                // Indirect aerosol effect via changes in cloud properties
-                const double a = -0.6 * ( log( ( SN.value( U_TG ) + emission.value( U_TG ) ) / SN.value( U_TG ) ) ); // -.6
-                const double b =  pow ( log ( ( SN.value( U_TG ) + S0.value( U_TG ) ) / SN.value( U_TG ) ), -1 );
-                double fso2i = a * b;
-                forcings[D_RF_SO2i].set( fso2i, U_W_M2 );
-            }
-            
-            if( core->checkCapability( D_VOLCANIC_SO2 ) ) {
-                // Volcanic forcings
->>>>>>> 987d1acf
-                forcings[D_RF_VOL] = core->sendMessage( M_GETDATA, D_VOLCANIC_SO2, message_data( runToDate ) );
+            // Volcanic forcings
+            forcings[D_RF_VOL] = core->sendMessage( M_GETDATA, D_VOLCANIC_SO2, message_data( runToDate ) );
         }
         
         // ---------- Total ----------
@@ -370,7 +332,7 @@
         }
         
         // If the user has supplied total forcing data, use that
-            if( Ftot_constrain.size() && runToDate <= Ftot_constrain.lastdate() ) {
+        if( Ftot_constrain.size() && runToDate <= Ftot_constrain.lastdate() ) {
             H_LOG( logger, Logger::WARNING ) << "** Overwriting total forcing with user-supplied value" << std::endl;
             forcings[ D_RF_TOTAL ] = Ftot_constrain.get( runToDate );
         } else {
@@ -390,7 +352,7 @@
             forcings[ ( *it ).first ] = ( *it ).second - baseyear_forcings[ ( *it ).first ];
         }
         
-     }
+    }
 }
 
 //------------------------------------------------------------------------------
