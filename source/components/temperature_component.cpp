/*
 *  temp_component.cpp
 *  hector
 *
 *  Created by Ben on 05/25/2011.
 *
 */

#include "components/temperature_component.hpp"
#include "core/core.hpp"
#include "core/dependency_finder.hpp"
#include "h_util.hpp"
#include "visitors/avisitor.hpp"

namespace Hector {
    
    using namespace std;
    
    //------------------------------------------------------------------------------
    /*! \brief Constructor
     */
    TemperatureComponent::TemperatureComponent() {
    }
    
    //------------------------------------------------------------------------------
    /*! \brief Destructor
     */
    TemperatureComponent::~TemperatureComponent() {
    }
    
    //------------------------------------------------------------------------------
    // documentation is inherited
    string TemperatureComponent::getComponentName() const {
        const string name = TEMPERATURE_COMPONENT_NAME;
        
        return name;
    }
    
    //------------------------------------------------------------------------------
    // documentation is inherited
    void TemperatureComponent::init( Core* coreptr ) {
        logger.open( getComponentName(), false, Logger::DEBUG );
        H_LOG( logger, Logger::DEBUG ) << "hello " << getComponentName() << std::endl;
        
        tgaveq.set( 0.0, U_DEGC, 0.0 );
        tgav.set( 0.0, U_DEGC, 0.0 );
        core = coreptr;
        
<<<<<<< HEAD
    } else if( message==M_SETDATA ) {   //! Caller is requesting to set data
        H_THROW("Temperature: sendMessage not yet implemented for message=M_SETDATA.");
        //TODO: call setData below
        //TODO: change core so that parsing is routed through sendMessage
        //TODO: make setData private
=======
        tgav_constrain.allowInterp( true );
        tgav_constrain.name = D_TGAV_CONSTRAIN;
>>>>>>> 7527cb7d
        
        FCO2_record.allowInterp( true );
        
        // Register the data we can provide
        core->registerCapability( D_GLOBAL_TEMP, getComponentName() );
        core->registerCapability( D_GLOBAL_TEMPEQ, getComponentName() );
        
        // Register our dependencies
        core->registerDependency( D_RF_TOTAL, getComponentName() );
    }
    
    //------------------------------------------------------------------------------
    // documentation is inherited
    unitval TemperatureComponent::sendMessage( const std::string& message,
                                              const std::string& datum,
                                              const message_data info ) throw ( h_exception )
    {
        unitval returnval;
        
        if( message==M_GETDATA ) {          //! Caller is requesting data
            return getData( datum, info.date );
            
        } else if( message==M_SETDATA ) {   //! Caller is requesting to set data
            //TODO: call setData below
            //TODO: change core so that parsing is routed through sendMessage
            //TODO: make setData private
            
        } else {                        //! We don't handle any other messages
            H_THROW( "Caller sent unknown message: "+message );
        }
        
        return returnval;
    }
    
    //------------------------------------------------------------------------------
    // documentation is inherited
    void TemperatureComponent::setData( const string& varName,
                                       const message_data& data ) throw ( h_exception )
    {
        H_LOG( logger, Logger::DEBUG ) << "Setting " << varName << "[" << data.date << "]=" << data.value_str << std::endl;
        
        try {
            if( varName == D_ECS ) {
                H_ASSERT( data.date == Core::undefinedIndex() , "date not allowed" );
                S = unitval::parse_unitval( data.value_str, data.units_str, U_DEGC );
            } else if( varName == D_TGAV_CONSTRAIN ) {
                H_ASSERT( data.date != Core::undefinedIndex(), "date required" );
                tgav_constrain.set( data.date, unitval::parse_unitval( data.value_str, data.units_str, U_DEGC ) );
            } else if( varName == D_SO2I_B ) {
                H_ASSERT( data.date == Core::undefinedIndex() , "date not allowed" );
                so2i_b = unitval::parse_unitval( data.value_str, data.units_str, U_UNITLESS );
           } else if( varName == D_SO2D_B ) {
                H_ASSERT( data.date == Core::undefinedIndex() , "date not allowed" );
                so2d_b = unitval::parse_unitval( data.value_str, data.units_str, U_UNITLESS );
            } else if( varName == D_OC_B ) {
                H_ASSERT( data.date == Core::undefinedIndex() , "date not allowed" );
                oc_b = unitval::parse_unitval( data.value_str, data.units_str, U_UNITLESS );
        } else if( varName == D_BC_B ) {
                H_ASSERT( data.date == Core::undefinedIndex() , "date not allowed" );
                bc_b = unitval::parse_unitval( data.value_str, data.units_str, U_UNITLESS );
            } else {
                H_THROW( "Unknown variable name while parsing " + getComponentName() + ": "
                        + varName );
            }
        } catch( h_exception& parseException ) {
            H_RETHROW( parseException, "Could not parse var: "+varName );
        }
    }
    
    //------------------------------------------------------------------------------
    // documentation is inherited
    void TemperatureComponent::prepareToRun() throw ( h_exception ) {
        
        H_LOG( logger, Logger::DEBUG ) << "prepareToRun " << std::endl;
        
        if( tgav_constrain.size() ) {
            Logger& glog = Logger::getGlobalLogger();
            H_LOG( glog, Logger::WARNING ) << "Temperature will be overwritten by user-supplied values!" << std::endl;
        }
    }
    
    //------------------------------------------------------------------------------
    // documentation is inherited
    void TemperatureComponent::run( const double runToDate ) throw ( h_exception ) {
        
        // We track total radiative forcing using internal variable `internal_Ftot`
        // Need to do this because if we're subject to a user constraint (being forced
        // to match a temperature record), need to track the Ftot that *would* have
        // produced the observed temperature record. This way there's a smooth
        // transition when we exit the constraint period, after which internal_Ftot
        // will rise in parallel with the value reported by ForcingComponent.

        // If we never had any temperature constraint, `internal_Ftot` will match `Ftot`.
        static double internal_Ftot = 0.0; // W/m2
        static double last_Ftot = 0.0;
        
        // If the user has supplied temperature data, use that (except if past its end)
        if( tgav_constrain.size() && runToDate <= tgav_constrain.lastdate() ) {
            H_LOG( logger, Logger::NOTICE ) << "** Using user-supplied temperature" << std::endl;
            tgav = tgav_constrain.get( runToDate );
            tgaveq = tgav;

            // Update last_Ftot and internal_Ftot for when we exit constraint
            last_Ftot = core->sendMessage( M_GETDATA, D_RF_TOTAL ).value( U_W_M2 );
            const double heatflux = core->sendMessage( M_GETDATA, D_HEAT_FLUX ).value( U_W_M2 );
            internal_Ftot = 3.7 * tgav / S + heatflux;  // inverting normal T=S/3.7*F eqn
        } else {  // not constrained
            // Not subject to a constraint. Get total forcing and update our
            // internal tracking variables `internal_Ftot` (parallels Ftot, may
            // be identical if never had a constraint) and `last_Ftot`.
          double Ftot = core->sendMessage( M_GETDATA, D_RF_TOTAL ).value( U_W_M2 );
            
            // A few forcing agents occur disproportionately over land, and thus exert
            // a stronger effect than their global mean RF would suggest. In the future,
            // we want to compute RF separately for land and ocean; for now, add a 'bonus'
            // for these forcing agents.
            
            // NOTE: this is commented out and not used for now.
            /*
            const double fbc = core->sendMessage( M_GETDATA, D_RF_BC ).value( U_W_M2 );
            Ftot += fbc * bc_b; // % extra
            const double foc = core->sendMessage( M_GETDATA, D_RF_OC ).value( U_W_M2 );
            Ftot += foc * oc_b; // % extra
            const double fso2d = core->sendMessage( M_GETDATA, D_RF_SO2d ).value( U_W_M2 );
            Ftot += fso2d * so2d_b; // % extra
            const double fso2i = core->sendMessage( M_GETDATA, D_RF_SO2i ).value( U_W_M2 );
            Ftot += fso2i * so2i_b; // % extra
            */
            
            // CO2 is subject to a lag effect, coded empirically here because a simple model
            // like Hector doesn't account for all buffers and processes in the earth system
            // We use a window (size CO2_WINDOW) CO2_LAG years in the past
            const double FCO2_current = core->sendMessage( M_GETDATA, D_RF_CO2 ).value( U_W_M2 );
            FCO2_record.set( runToDate, FCO2_current );

            #define CO2_LAG 20
            #define CO2_WINDOW 10
            double FCO2_lagged_mean = 0.0;       /* window mean of FCO2_past */
            if( runToDate > core->getStartDate() + CO2_LAG ) {
                for( int i=runToDate-CO2_LAG-CO2_WINDOW; i<runToDate-CO2_LAG; i++ ) {
                    FCO2_lagged_mean += FCO2_record.get( i );
                }
                FCO2_lagged_mean /= CO2_WINDOW;
            }

            // Subtract off the current FCO2 computed by ForcingComponent, and use the lagged
            // window mean computed above instead
            Ftot = Ftot - FCO2_current + FCO2_lagged_mean;

            // At this point, adjust out internal Ftot tracking variable by the delta between
            // Ftot and last_Ftot
            internal_Ftot += ( Ftot - last_Ftot );
            last_Ftot = Ftot;

            // S is the equilibrium climate sensitivity for a doubling of CO2
            // this corresponds, according to Knutti and Hegerl (2008), to ~3.7 W/m2
            // Use this to compute a temperature resulting from total forcing
            tgaveq = S / 3.7 * internal_Ftot;
            const double heatflux = core->sendMessage( M_GETDATA, D_HEAT_FLUX ).value( U_W_M2 );
            tgav = S / 3.7 * ( internal_Ftot - heatflux );
        }
        
        H_LOG( logger, Logger::DEBUG ) << " internal_Ftot=" << internal_Ftot << " tgav=" << tgav << " in " << runToDate << std::endl;
    }
    
    //------------------------------------------------------------------------------
    // documentation is inherited
    unitval TemperatureComponent::getData( const std::string& varName,
                                          const double date ) throw ( h_exception ) {
        unitval returnval;
        
        H_ASSERT( date == Core::undefinedIndex(), "Only current temperatures provided" );
        
        if( varName == D_GLOBAL_TEMP ) {
            returnval = tgav;
        } else if( varName == D_GLOBAL_TEMPEQ ) {
            returnval = tgaveq;
        } else {
            H_THROW( "Caller requested unknown datum: " + varName );
        }
        
        return returnval;
    }
    
    //------------------------------------------------------------------------------
    // documentation is inherited
    void TemperatureComponent::shutDown() {
        H_LOG( logger, Logger::DEBUG ) << "goodbye " << getComponentName() << std::endl;
        logger.close();
    }
    
    //------------------------------------------------------------------------------
    // documentation is inherited
    void TemperatureComponent::accept( AVisitor* visitor ) {
        visitor->visit( this );
    }
    
}<|MERGE_RESOLUTION|>--- conflicted
+++ resolved
@@ -13,97 +13,90 @@
 #include "visitors/avisitor.hpp"
 
 namespace Hector {
-    
-    using namespace std;
-    
-    //------------------------------------------------------------------------------
-    /*! \brief Constructor
-     */
-    TemperatureComponent::TemperatureComponent() {
-    }
-    
-    //------------------------------------------------------------------------------
-    /*! \brief Destructor
-     */
-    TemperatureComponent::~TemperatureComponent() {
-    }
-    
-    //------------------------------------------------------------------------------
-    // documentation is inherited
-    string TemperatureComponent::getComponentName() const {
-        const string name = TEMPERATURE_COMPONENT_NAME;
-        
-        return name;
-    }
-    
-    //------------------------------------------------------------------------------
-    // documentation is inherited
-    void TemperatureComponent::init( Core* coreptr ) {
-        logger.open( getComponentName(), false, Logger::DEBUG );
-        H_LOG( logger, Logger::DEBUG ) << "hello " << getComponentName() << std::endl;
-        
-        tgaveq.set( 0.0, U_DEGC, 0.0 );
-        tgav.set( 0.0, U_DEGC, 0.0 );
-        core = coreptr;
-        
-<<<<<<< HEAD
+  
+using namespace std;
+
+//------------------------------------------------------------------------------
+/*! \brief Constructor
+ */
+TemperatureComponent::TemperatureComponent() {
+}
+
+//------------------------------------------------------------------------------
+/*! \brief Destructor
+ */
+TemperatureComponent::~TemperatureComponent() {
+}
+
+//------------------------------------------------------------------------------
+// documentation is inherited
+string TemperatureComponent::getComponentName() const {
+    const string name = TEMPERATURE_COMPONENT_NAME;
+    
+    return name;
+}
+
+//------------------------------------------------------------------------------
+// documentation is inherited
+void TemperatureComponent::init( Core* coreptr ) {
+    logger.open( getComponentName(), false, Logger::DEBUG );
+    H_LOG( logger, Logger::DEBUG ) << "hello " << getComponentName() << std::endl;
+    
+	tgaveq.set( 0.0, U_DEGC, 0.0 );
+    tgav.set( 0.0, U_DEGC, 0.0 );
+    core = coreptr;
+    
+    tgav_constrain.allowInterp( true );
+    tgav_constrain.name = D_TGAV_CONSTRAIN;
+    
+        FCO2_record.allowInterp( true );
+        
+    // Register the data we can provide
+    core->registerCapability( D_GLOBAL_TEMP, getComponentName() );
+    core->registerCapability( D_GLOBAL_TEMPEQ, getComponentName() );
+    
+    // Register our dependencies
+    core->registerDependency( D_RF_TOTAL, getComponentName() );
+}
+
+//------------------------------------------------------------------------------
+// documentation is inherited
+unitval TemperatureComponent::sendMessage( const std::string& message,
+                                          const std::string& datum,
+                                          const message_data info ) throw ( h_exception )
+{
+    unitval returnval;
+    
+    if( message==M_GETDATA ) {          //! Caller is requesting data
+        return getData( datum, info.date );
+        
     } else if( message==M_SETDATA ) {   //! Caller is requesting to set data
         H_THROW("Temperature: sendMessage not yet implemented for message=M_SETDATA.");
         //TODO: call setData below
         //TODO: change core so that parsing is routed through sendMessage
         //TODO: make setData private
-=======
-        tgav_constrain.allowInterp( true );
-        tgav_constrain.name = D_TGAV_CONSTRAIN;
->>>>>>> 7527cb7d
-        
-        FCO2_record.allowInterp( true );
-        
-        // Register the data we can provide
-        core->registerCapability( D_GLOBAL_TEMP, getComponentName() );
-        core->registerCapability( D_GLOBAL_TEMPEQ, getComponentName() );
-        
-        // Register our dependencies
-        core->registerDependency( D_RF_TOTAL, getComponentName() );
-    }
-    
-    //------------------------------------------------------------------------------
-    // documentation is inherited
-    unitval TemperatureComponent::sendMessage( const std::string& message,
-                                              const std::string& datum,
-                                              const message_data info ) throw ( h_exception )
-    {
-        unitval returnval;
-        
-        if( message==M_GETDATA ) {          //! Caller is requesting data
-            return getData( datum, info.date );
-            
-        } else if( message==M_SETDATA ) {   //! Caller is requesting to set data
-            //TODO: call setData below
-            //TODO: change core so that parsing is routed through sendMessage
-            //TODO: make setData private
-            
-        } else {                        //! We don't handle any other messages
-            H_THROW( "Caller sent unknown message: "+message );
-        }
-        
-        return returnval;
-    }
-    
-    //------------------------------------------------------------------------------
-    // documentation is inherited
-    void TemperatureComponent::setData( const string& varName,
-                                       const message_data& data ) throw ( h_exception )
-    {
-        H_LOG( logger, Logger::DEBUG ) << "Setting " << varName << "[" << data.date << "]=" << data.value_str << std::endl;
-        
-        try {
-            if( varName == D_ECS ) {
-                H_ASSERT( data.date == Core::undefinedIndex() , "date not allowed" );
-                S = unitval::parse_unitval( data.value_str, data.units_str, U_DEGC );
-            } else if( varName == D_TGAV_CONSTRAIN ) {
-                H_ASSERT( data.date != Core::undefinedIndex(), "date required" );
-                tgav_constrain.set( data.date, unitval::parse_unitval( data.value_str, data.units_str, U_DEGC ) );
+        
+    } else {                        //! We don't handle any other messages
+        H_THROW( "Caller sent unknown message: "+message );
+    }
+    
+    return returnval;
+}
+
+//------------------------------------------------------------------------------
+// documentation is inherited
+void TemperatureComponent::setData( const string& varName,
+                                    const message_data& data ) throw ( h_exception )
+{
+    H_LOG( logger, Logger::DEBUG ) << "Setting " << varName << "[" << data.date << "]=" << data.value_str << std::endl;
+    
+    try {
+        if( varName == D_ECS ) {
+            H_ASSERT( data.date == Core::undefinedIndex() , "date not allowed" );
+            S = unitval::parse_unitval( data.value_str, data.units_str, U_DEGC );
+        } else if( varName == D_TGAV_CONSTRAIN ) {
+            H_ASSERT( data.date != Core::undefinedIndex(), "date required" );
+            tgav_constrain.set( data.date, unitval::parse_unitval( data.value_str, data.units_str, U_DEGC ) );
             } else if( varName == D_SO2I_B ) {
                 H_ASSERT( data.date == Core::undefinedIndex() , "date not allowed" );
                 so2i_b = unitval::parse_unitval( data.value_str, data.units_str, U_UNITLESS );
@@ -116,38 +109,38 @@
         } else if( varName == D_BC_B ) {
                 H_ASSERT( data.date == Core::undefinedIndex() , "date not allowed" );
                 bc_b = unitval::parse_unitval( data.value_str, data.units_str, U_UNITLESS );
-            } else {
-                H_THROW( "Unknown variable name while parsing " + getComponentName() + ": "
-                        + varName );
-            }
-        } catch( h_exception& parseException ) {
-            H_RETHROW( parseException, "Could not parse var: "+varName );
+        } else {
+            H_THROW( "Unknown variable name while parsing " + getComponentName() + ": "
+                    + varName );
         }
-    }
-    
-    //------------------------------------------------------------------------------
-    // documentation is inherited
-    void TemperatureComponent::prepareToRun() throw ( h_exception ) {
-        
-        H_LOG( logger, Logger::DEBUG ) << "prepareToRun " << std::endl;
-        
-        if( tgav_constrain.size() ) {
-            Logger& glog = Logger::getGlobalLogger();
-            H_LOG( glog, Logger::WARNING ) << "Temperature will be overwritten by user-supplied values!" << std::endl;
-        }
-    }
-    
-    //------------------------------------------------------------------------------
-    // documentation is inherited
-    void TemperatureComponent::run( const double runToDate ) throw ( h_exception ) {
-        
+    } catch( h_exception& parseException ) {
+        H_RETHROW( parseException, "Could not parse var: "+varName );
+    }
+}
+
+//------------------------------------------------------------------------------
+// documentation is inherited
+void TemperatureComponent::prepareToRun() throw ( h_exception ) {
+    
+    H_LOG( logger, Logger::DEBUG ) << "prepareToRun " << std::endl;
+    
+    if( tgav_constrain.size() ) {
+        Logger& glog = Logger::getGlobalLogger();
+        H_LOG( glog, Logger::WARNING ) << "Temperature will be overwritten by user-supplied values!" << std::endl;
+    }
+}
+
+//------------------------------------------------------------------------------
+// documentation is inherited
+void TemperatureComponent::run( const double runToDate ) throw ( h_exception ) {
+    
         // We track total radiative forcing using internal variable `internal_Ftot`
         // Need to do this because if we're subject to a user constraint (being forced
         // to match a temperature record), need to track the Ftot that *would* have
         // produced the observed temperature record. This way there's a smooth
         // transition when we exit the constraint period, after which internal_Ftot
         // will rise in parallel with the value reported by ForcingComponent.
-
+    
         // If we never had any temperature constraint, `internal_Ftot` will match `Ftot`.
         static double internal_Ftot = 0.0; // W/m2
         static double last_Ftot = 0.0;
@@ -155,7 +148,7 @@
         // If the user has supplied temperature data, use that (except if past its end)
         if( tgav_constrain.size() && runToDate <= tgav_constrain.lastdate() ) {
             H_LOG( logger, Logger::NOTICE ) << "** Using user-supplied temperature" << std::endl;
-            tgav = tgav_constrain.get( runToDate );
+        tgav = tgav_constrain.get( runToDate );
             tgaveq = tgav;
 
             // Update last_Ftot and internal_Ftot for when we exit constraint
@@ -199,8 +192,8 @@
                     FCO2_lagged_mean += FCO2_record.get( i );
                 }
                 FCO2_lagged_mean /= CO2_WINDOW;
-            }
-
+    }
+    
             // Subtract off the current FCO2 computed by ForcingComponent, and use the lagged
             // window mean computed above instead
             Ftot = Ftot - FCO2_current + FCO2_lagged_mean;
@@ -219,38 +212,38 @@
         }
         
         H_LOG( logger, Logger::DEBUG ) << " internal_Ftot=" << internal_Ftot << " tgav=" << tgav << " in " << runToDate << std::endl;
-    }
-    
-    //------------------------------------------------------------------------------
-    // documentation is inherited
-    unitval TemperatureComponent::getData( const std::string& varName,
-                                          const double date ) throw ( h_exception ) {
-        unitval returnval;
-        
-        H_ASSERT( date == Core::undefinedIndex(), "Only current temperatures provided" );
-        
-        if( varName == D_GLOBAL_TEMP ) {
-            returnval = tgav;
-        } else if( varName == D_GLOBAL_TEMPEQ ) {
-            returnval = tgaveq;
-        } else {
-            H_THROW( "Caller requested unknown datum: " + varName );
-        }
-        
-        return returnval;
-    }
-    
-    //------------------------------------------------------------------------------
-    // documentation is inherited
-    void TemperatureComponent::shutDown() {
-        H_LOG( logger, Logger::DEBUG ) << "goodbye " << getComponentName() << std::endl;
-        logger.close();
-    }
-    
-    //------------------------------------------------------------------------------
-    // documentation is inherited
-    void TemperatureComponent::accept( AVisitor* visitor ) {
-        visitor->visit( this );
-    }
-    
+}
+
+//------------------------------------------------------------------------------
+// documentation is inherited
+unitval TemperatureComponent::getData( const std::string& varName,
+                                      const double date ) throw ( h_exception ) {
+    unitval returnval;
+    
+    H_ASSERT( date == Core::undefinedIndex(), "Only current temperatures provided" );
+    
+    if( varName == D_GLOBAL_TEMP ) {
+        returnval = tgav;
+    } else if( varName == D_GLOBAL_TEMPEQ ) {
+        returnval = tgaveq;
+    } else {
+        H_THROW( "Caller requested unknown datum: " + varName );
+    }
+    
+    return returnval;
+}
+
+//------------------------------------------------------------------------------
+// documentation is inherited
+void TemperatureComponent::shutDown() {
+	H_LOG( logger, Logger::DEBUG ) << "goodbye " << getComponentName() << std::endl;
+    logger.close();
+}
+
+//------------------------------------------------------------------------------
+// documentation is inherited
+void TemperatureComponent::accept( AVisitor* visitor ) {
+    visitor->visit( this );
+}
+
 }