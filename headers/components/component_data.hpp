--- conflicted
+++ resolved
@@ -116,22 +116,15 @@
 #define D_ATMOSPHERIC_CH4       "CH4"
 #define D_PREINDUSTRIAL_CH4     "M0"
 #define D_RF_CH4                "FCH4"
-<<<<<<< HEAD
-#define D_EMISSIONS_CH4 "CH4_emissions"
-=======
 #define D_EMISSIONS_CH4         "CH4_emissions"
 #define D_NATURAL_CH4           "CH4N"
 #define D_CONVERSION_CH4        "UC_CH4"
 #define D_LIFETIME_SOIL         "Tsoil"
 #define D_LIFETIME_STRAT        "Tstrat"
->>>>>>> 7527cb7d
 
 // n2o component
 #define D_ATMOSPHERIC_N2O       "N2O"
 #define D_PREINDUSTRIAL_N2O     "N0"
-<<<<<<< HEAD
-#define D_EMISSIONS_N2O "N2O_emissions"
-=======
 #define D_EMISSIONS_N2O         "N2O_emissions"
 #define D_NAT_EMISSIONS_N2O     "N2ON_emissions"
 #define D_CONVERSION_N2O        "UC_N2O"
@@ -146,7 +139,6 @@
 #define D_COEFFICENT_NMVOC      "CNMVOC"
 #define D_COEFFICENT_CO         "CCO"
 
->>>>>>> 7527cb7d
 
 //o3 component
 #define D_PREINDUSTRIAL_O3	      "PO3"
