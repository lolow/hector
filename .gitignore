--- conflicted
+++ resolved
@@ -9,10 +9,7 @@
 
 # emacs backup files
 *~
-<<<<<<< HEAD
 
-=======
->>>>>>> 1a442590
 # Compiled Dynamic libraries
 *.so
 *.dylib
@@ -32,7 +29,6 @@
 
 # Hector logs
 logs/*.*
-output/*.*
 
 # OS-specific files
 .DS_Store
@@ -57,7 +53,7 @@
 libs
 project_files/visual_studio/
 libs/
-<<<<<<< HEAD
+*.kdev4
 
 # Output
 output/*.csv
@@ -82,8 +78,3 @@
 R/batchrunner/*.pdf
 R/batchrunner/*.csv
 .Rapp.history
-
-*.kdev4
-=======
-*.kdev4
->>>>>>> 1a442590
